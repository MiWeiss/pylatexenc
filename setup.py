--- conflicted
+++ resolved
@@ -51,15 +51,11 @@
         'Development Status :: 5 - Production/Stable',
         'License :: OSI Approved :: MIT License',
         'Programming Language :: Python',
-<<<<<<< HEAD
-        'Operating System :: OS Independent',
-=======
         'Programming Language :: Python :: 2',
         'Programming Language :: Python :: 2.7',
         'Operating System :: MacOS :: MacOS X',
         'Operating System :: Microsoft :: Windows',
         'Operating System :: POSIX :: Linux',
->>>>>>> cb9b0cc7
         'Intended Audience :: Developers',
         'Topic :: Scientific/Engineering',
         'Topic :: Text Processing :: General',
